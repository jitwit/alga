--- conflicted
+++ resolved
@@ -24,12 +24,8 @@
     maybeF,
 
     -- * Utilities
-<<<<<<< HEAD
-    forEach, forEachInt, setProduct, setProductWith, unsafeNonEmpty
-=======
     setProduct, setProductWith, forEach, forEachInt, coerce00, coerce10,
     coerce20, coerce01, coerce11, coerce21
->>>>>>> d6a91d10
     ) where
 
 import Data.Coerce
@@ -147,13 +143,6 @@
 forEachInt :: Applicative f => IntSet -> (Int -> f a) -> f ()
 forEachInt s f = IntSet.foldr (\a u -> f a *> u) (pure ()) s
 
-<<<<<<< HEAD
--- | Unsafe creation of a NonEmpty list.
-unsafeNonEmpty :: [a] -> NonEmpty.NonEmpty a
-unsafeNonEmpty = fromMaybe (error msg) . NonEmpty.nonEmpty
-  where
-    msg = "unsafeNonEmpty: Graph is empty"
-=======
 -- TODO: Get rid of this boilerplate.
 
 -- | Help GHC with type inference when direct use of 'coerce' does not compile.
@@ -181,5 +170,4 @@
 -- | Help GHC with type inference when direct use of 'coerce' does not compile.
 coerce21 :: (Coercible a b, Coercible c d, Coercible p q, Coercible f g)
          => (a -> c -> f x -> p) -> (b -> d -> g x -> q)
-coerce21 = coerce
->>>>>>> d6a91d10
+coerce21 = coerce